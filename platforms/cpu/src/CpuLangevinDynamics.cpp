--- conflicted
+++ resolved
@@ -29,41 +29,7 @@
 using namespace OpenMM;
 using namespace std;
 
-<<<<<<< HEAD
-class CpuLangevinDynamics::Update1Task : public ThreadPool::Task {
-public:
-    Update1Task(CpuLangevinDynamics& owner) : owner(owner) {
-    }
-    void execute(ThreadPool& threads, int threadIndex) {
-        owner.threadUpdate1(threadIndex);
-    }
-    CpuLangevinDynamics& owner;
-};
-
-class CpuLangevinDynamics::Update2Task : public ThreadPool::Task {
-public:
-    Update2Task(CpuLangevinDynamics& owner) : owner(owner) {
-    }
-    void execute(ThreadPool& threads, int threadIndex) {
-        owner.threadUpdate2(threadIndex);
-    }
-    CpuLangevinDynamics& owner;
-};
-
-class CpuLangevinDynamics::Update3Task : public ThreadPool::Task {
-public:
-    Update3Task(CpuLangevinDynamics& owner) : owner(owner) {
-    }
-    void execute(ThreadPool& threads, int threadIndex) {
-        owner.threadUpdate3(threadIndex);
-    }
-    CpuLangevinDynamics& owner;
-};
-
 CpuLangevinDynamics::CpuLangevinDynamics(int numberOfAtoms, double deltaT, double friction, double temperature, ThreadPool& threads, CpuRandom& random) : 
-=======
-CpuLangevinDynamics::CpuLangevinDynamics(int numberOfAtoms, RealOpenMM deltaT, RealOpenMM friction, RealOpenMM temperature, ThreadPool& threads, CpuRandom& random) : 
->>>>>>> b84e22ba
            ReferenceStochasticDynamics(numberOfAtoms, deltaT, friction, temperature), threads(threads), random(random) {
 }
 
